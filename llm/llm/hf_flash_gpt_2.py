--- conflicted
+++ resolved
@@ -52,31 +52,8 @@
         qkv = torch.stack([query,key,value], dim=2)
         assert qkv.dtype in [torch.float16, torch.bfloat16]
 
-<<<<<<< HEAD
         output, attn_weights = self.inner_attn(qkv, key_padding_mask=attention_mask,
                                                 need_weights=False, causal=True)
-
-=======
-        # flash attention logic
-        batch_size = qkv.shape[0]
-        seqlen = qkv.shape[1]
-        num_heads = qkv.shape[3]
-        dk = qkv.shape[4]
-        dk_per_head = int(dk)/int(num_heads)
-        qkv = rearrange(qkv, 'b s ... -> (b s) ...')
-        max_s = seqlen
-        cu_seqlens = torch.arange(0, (batch_size + 1) * seqlen, step=seqlen, dtype=torch.int32, device=qkv.device)
-        if self.training:
-            attn_pdrop = 0.1
-        else:
-            attn_pdrop = 0.0
-        softmax_scale = 1/float(math.sqrt(dk))
-        output = flash_attn_unpadded_qkvpacked_func(
-            qkv, cu_seqlens, max_s, attn_pdrop,
-            softmax_scale=softmax_scale, causal=True
-        )
-        output = rearrange(output, '(b s) ... -> b s ...', b=batch_size)
->>>>>>> 507d8dc6
         output = rearrange(output, 'b s h d -> b h s d')
         return output, None
 
